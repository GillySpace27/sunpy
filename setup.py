"""
SunPy: Python for Solar Physics

The SunPy project is an effort to create an open-source software library for
solar physics using the Python programming language.
"""
DOCLINES = __doc__.split("\n")

CLASSIFIERS = [
    'Development Status :: 3 - Alpha',
    'Intended Audience :: Science/Research',
    'Intended Audience :: Developers',
    'License :: OSI Approved :: BSD License',
    'Programming Language :: Python',
    'Programming Language :: Python :: 3',
    'Topic :: Software Development',
    'Topic :: Scientific/Engineering',
    'Topic :: Scientific/Engineering :: Physics',
    'Operating System :: Microsoft :: Windows',
    'Operating System :: POSIX',
    'Operating System :: Unix',
    'Operating System :: MacOS'
]

def install(setup): #pylint: disable=W0621
    from setuptools import find_packages

    setup(
        author="Steven Christe, Keith Hughitt, Jack Ireland and Alex Young",
        author_email="keith.hughitt@nasa.gov",
        classifiers=CLASSIFIERS,
        description=DOCLINES[0],
        download_url="http://www.sunpy.org/download/",
        # 2011/11/21: disabling for now to prevent paver warnings
        #extra_requires={
        #    "JPEG 2000": ['PIL'],
        #    "Plotman": ['PyQt4']
        #},
        install_requires=[
            'numpy',
            'pyfits',
            'scipy',
            'suds',
<<<<<<< HEAD
            'pandas',
            'matplotlib>=1.0',
            'beautifulsoup4',
=======
            'pandas==0.8.0',
            'matplotlib>=1.0'
>>>>>>> 81109c54
        ],
        license="BSD",
        long_description="\n".join(DOCLINES[2:]),
        maintainer="SunPy Developers",
        maintainer_email="sunpy@googlegroups.com",
        name="sunpy",
        packages=find_packages(),
        package_data={'': ['*.fits']},
        platforms=["Windows", "Linux", "Solaris", "Mac OS-X", "Unix"],
        provides=['sunpy'],
        url="http://www.sunpy.org/",
        use_2to3=True,
        version="0.1"
    )

if __name__ == '__main__':
    from distribute_setup import use_setuptools
    use_setuptools()
    from setuptools import setup
    install(setup)<|MERGE_RESOLUTION|>--- conflicted
+++ resolved
@@ -41,14 +41,9 @@
             'pyfits',
             'scipy',
             'suds',
-<<<<<<< HEAD
-            'pandas',
+            'pandas==0.8.0',
             'matplotlib>=1.0',
             'beautifulsoup4',
-=======
-            'pandas==0.8.0',
-            'matplotlib>=1.0'
->>>>>>> 81109c54
         ],
         license="BSD",
         long_description="\n".join(DOCLINES[2:]),
