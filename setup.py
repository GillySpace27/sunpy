"""
SunPy: Python for Solar Physics

The SunPy project is an effort to create an open-source software library for
solar physics using the Python programming language.
"""
DOCLINES = __doc__.split("\n")

CLASSIFIERS = [
    'Development Status :: 3 - Alpha',
    'Intended Audience :: Science/Research',
    'Intended Audience :: Developers',
    'License :: OSI Approved :: BSD License',
    'Programming Language :: Python',
    'Programming Language :: Python :: 3',
    'Topic :: Software Development',
    'Topic :: Scientific/Engineering',
    'Topic :: Scientific/Engineering :: Physics',
    'Operating System :: Microsoft :: Windows',
    'Operating System :: POSIX',
    'Operating System :: Unix',
    'Operating System :: MacOS'
]


def install(setup): #pylint: disable=W0621
    from setuptools import find_packages
    #Crotate Module
    from distutils.core import Extension
    from os.path import dirname, join
    cwd = dirname(__file__)
    try:
        import numpy as np
    except ImportError:
        print("SunPy WARNING: NumPy must be installed first to build the C extension")

    if 'np' in locals():
        
        module_crotate = 'sunpy.image.Crotate'   # import this
        sourcefiles_crotate = [join(cwd, 'sunpy', 'image', 'src', 'rot_extn.c'),
                       join(cwd, 'sunpy', 'image', 'src', 'transform', 'aff_tr.c')]
        libs = ['m']
        gcc_args = ['-std=c99', '-O3']
        crotate = Extension(module_crotate,
                            sources = sourcefiles_crotate,
                            libraries = libs,
                            extra_compile_args = gcc_args,
                            include_dirs =
                            [np.get_include(), join(cwd, 'sunpy', 'image', 'src')]
                            )

        module_ana = 'sunpy.io._pyana'
        sourcefiles_ana = [join(cwd, 'sunpy', 'io', 'src', 'ana', 'anacompress.c'),
                       join(cwd, 'sunpy', 'io', 'src', 'ana', 'anadecompress.c'),
                       join(cwd, 'sunpy', 'io', 'src', 'ana', 'anarw.c'),
                       join(cwd, 'sunpy', 'io', 'src', 'ana', 'testrw.c'),
                       join(cwd, 'sunpy', 'io', 'src', 'ana', '_pyana.c')]

        ana = Extension(module_ana,
                            sources = sourcefiles_ana,
                            libraries = libs,
                            extra_compile_args = gcc_args,
                            include_dirs =
                            [np.get_include(), join(cwd, 'sunpy', 'io', 'src')]
                            )

    setup(
	author="Steven Christe, Matt Earnshaw,  Russell Hewett, Keith Hughitt, Jack Ireland, Florian Mayer, Stuart Mumford,  Albert Shih, David Perez-Suarez et. al",
        author_email="sunpy@googlegroups.com",
        classifiers=CLASSIFIERS,
        description=DOCLINES[0],
        download_url="http://www.sunpy.org/download/",
        # 2011/11/21: disabling for now to prevent paver warnings
        #extra_requires={
        #    "Plotman": ['PyQt4']
        #},
        install_requires=[
            'numpy>1.6.0',
            'astropy>=0.2.0',
            'scipy',
 #           'suds',
            'pandas>=0.10.0',
            'matplotlib>=1.1',
 #           'beautifulsoup4',
        ],
        license="BSD",
        long_description="\n".join(DOCLINES[2:]),
        maintainer="SunPy Developers",
        maintainer_email="sunpy@googlegroups.com",
        name="sunpy",
        packages=find_packages(),
        package_data={'': ['*.fits', '*.fit', 'sunpyrc']},
        platforms=["Windows", "Linux", "Solaris", "Mac OS-X", "Unix"],
        provides=['sunpy'],
        url="http://www.sunpy.org/",
        use_2to3=True,
<<<<<<< HEAD
        version="0.2.0",
        ext_modules = [crotate,ana] if 'crotate' and 'ana' in locals()  else []
=======
        version="0.3.0",
        ext_modules = [crotate] if 'crotate' in locals() else []
>>>>>>> 6e5768ad
    )

if __name__ == '__main__':
    from distribute_setup import use_setuptools
    use_setuptools()
    from setuptools import setup
    install(setup)<|MERGE_RESOLUTION|>--- conflicted
+++ resolved
@@ -35,14 +35,17 @@
         print("SunPy WARNING: NumPy must be installed first to build the C extension")
 
     if 'np' in locals():
-        
-        module_crotate = 'sunpy.image.Crotate'   # import this
-        sourcefiles_crotate = [join(cwd, 'sunpy', 'image', 'src', 'rot_extn.c'),
+        module = 'sunpy.image.Crotate'   # import this
+        sourcefiles = [join(cwd, 'sunpy', 'image', 'src', 'rot_extn.c'),
                        join(cwd, 'sunpy', 'image', 'src', 'transform', 'aff_tr.c')]
         libs = ['m']
+        # -ON for compile optimise 
         gcc_args = ['-std=c99', '-O3']
-        crotate = Extension(module_crotate,
-                            sources = sourcefiles_crotate,
+        # gcc_args = ['-std=c99']
+
+        # need *module* name here
+        crotate = Extension(module,
+                            sources = sourcefiles,
                             libraries = libs,
                             extra_compile_args = gcc_args,
                             include_dirs =
@@ -94,13 +97,8 @@
         provides=['sunpy'],
         url="http://www.sunpy.org/",
         use_2to3=True,
-<<<<<<< HEAD
-        version="0.2.0",
-        ext_modules = [crotate,ana] if 'crotate' and 'ana' in locals()  else []
-=======
         version="0.3.0",
         ext_modules = [crotate] if 'crotate' in locals() else []
->>>>>>> 6e5768ad
     )
 
 if __name__ == '__main__':
