--- conflicted
+++ resolved
@@ -25,6 +25,7 @@
 class Map(RegisteredFactoryBase):
 	
     GenericWidgetType = GenericMap
+    
 
     @classmethod
     def _read_file(cls, fname):
@@ -45,13 +46,13 @@
         
         data_header_pairs = list()
         already_maps = list()
-        print args
+        
         # For each of the arguments, handle each of the cases
         i = 0
         while i < len(args):
             
             arg = args[i]
-
+            
             # Data-header pair in a tuple
             if ((type(arg) in [tuple, list]) and 
                  isinstance(arg[0],np.ndarray) and # or NDData or something else?
@@ -76,13 +77,8 @@
             elif (isinstance(arg,basestring) and 
                   os.path.isdir(os.path.expanduser(arg))):
                 path = os.path.expanduser(arg)
-<<<<<<< HEAD
-                files = [os.path.join(directory, elem) for elem in os.listdir(path)]
-                data_header_pairs += map(cls._read_file, files)
-=======
                 files = [os.path.join(path, elem) for elem in os.listdir(path)]
                 data_header_pairs += map(cls._read_files, files)
->>>>>>> b4d4e488
             
             # Glob
             elif (isinstance(arg,basestring) and '*' in arg):
@@ -111,17 +107,7 @@
     
     
     def __new__(cls, *args, **kwargs):
-        """
-        Create a new Map object
-        
-        Parameters
-        ----------
-        anything!
-        
-        Returns
-        -------
-        A Map object
-        """
+
         # Hack to get around Python 2.x not backporting PEP 3102.
         composite = kwargs.pop('composite', False)
         cube = kwargs.pop('cube', False)
