--- conflicted
+++ resolved
@@ -251,18 +251,10 @@
     """Convert Heliocentric-Cartesian (HCC) to angular 
     Helioprojective-Cartesian (HPC) coordinates (in degrees)."""
 
-<<<<<<< HEAD
     # Distance to the Sun but should we use our own?
     dsun = get_obs_distance(header)
     # Should we use the rsun_ref defined in the fits file or our local (possibly different/more correct) definition
     rsun = get_solar_radius(header)
-=======
-    #Distance to the Sun but should we use our own?
-    dsun = header.get('dsun_obs')
-    # Should we use the rsun_ref defined in the FITS file or our local 
-    # (possibly different/more correct) definition?
-    rsun = header.get('rsun_ref')
->>>>>>> fd2d3db2
     
     # Calculate the z coordinate by assuming that it is on the surface of the 
     # Sun
