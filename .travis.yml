--- conflicted
+++ resolved
@@ -31,13 +31,8 @@
         - MAIN_CMD='python setup.py'
         - SETUP_CMD='test'
         - CONDA_CHANNELS='astropy astropy-ci-extras conda-forge'
-<<<<<<< HEAD
-        - CONDA_DEPENDENCIES='openjpeg Cython jinja2 scipy matplotlib mock requests beautifulsoup4 sqlalchemy scikit-image pytest-mock pyyaml pandas nomkl pytest-cov coverage hypothesis'
-        - PIP_DEPENDENCIES='suds-jurko glymur pytest-sugar sphinx-gallery'
-=======
         - CONDA_DEPENDENCIES='openjpeg Cython jinja2 scipy matplotlib mock requests beautifulsoup4 sqlalchemy scikit-image pytest-mock pyyaml pandas nomkl pytest-cov coverage hypothesis glymur'
         - PIP_DEPENDENCIES='suds-jurko sphinx-gallery pytest-sugar'
->>>>>>> dc2709fe
         - EVENT_TYPE='pull_request push'
         - SPHINX_VERSION='1.5.6'
 
